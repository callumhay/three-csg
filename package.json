{
  "name": "@jscad/csg",
  "version": "0.1.4",
  "description": "",
  "repository": "https://github.com/jscad/csg.js",
  "main": "csg.js",
  "scripts": {
<<<<<<< HEAD
    "release-patch": "git checkout master; npm version patch && npm run build; git commit -a -m 'chore(dist): built dist/'; git push origin master --tags ",
    "release-minor": "git checkout master; npm version minor && npm run build; git commit -a -m 'chore(dist): built dist/'; git push origin master --tags ",
    "release-major": "git checkout master; npm version major && npm run build; git commit -a -m 'chore(dist): built dist/'; git push origin master --tags ",
    "test": "ava"
=======
    "release-patch": "git checkout master; npm version patch; git commit -a -m 'chore(dist): built dist/'; git push origin master --tags ",
    "release-minor": "git checkout master; npm version minor; git commit -a -m 'chore(dist): built dist/'; git push origin master --tags ",
    "release-major": "git checkout master; npm version major; git commit -a -m 'chore(dist): built dist/'; git push origin master --tags ",
    "test": "ava 'test' --require babel-register --concurrency 3  --verbose --timeout 20000"
>>>>>>> df40b96c
  },
  "contributors": [
    {
      "name": "Alexandre Girard",
      "url": "https://github.com/alx"
    },
    {
      "name": "Evan Wallace",
      "url": "http://evanw.github.com/csg.js/"
    },
    {
      "name": "Joost Nieuwenhuijse",
      "email": "joost@newhouse.nl"
    },
    {
      "name": "Eduard Bespalov",
      "url": "http://evanw.github.com/csg.js/"
    },
    {
      "name": "bebbi",
      "email": "elghatta@gmail.com"
    },
    {
      "name": "Spiritdude Rene K Mueller",
      "url": "http://renekmueller.com"
    },
    {
      "name": "Jeff Gay",
      "url": "http://www.z3d.jp"
    }
  ],
  "keywords": [
    "csg",
    "parametric",
    "modeling",
    "openjscad",
    "jscad"
  ],
  "license": "MIT",
  "dependencies": {},
  "devDependencies": {
<<<<<<< HEAD
    "ava": "^0.17.0"
=======
    "ava": "^0.15.2",
    "babel": "^6.5.2",
    "babel-cli": "^6.18.0",
    "babel-core": "^6.21.0",
    "babel-preset-es2015": "^6.18.0",
    "babel-register": "^6.22.0"
>>>>>>> df40b96c
  },
  "browserify": {
    "transform": [
      "browserify-shim"
    ]
  },
  "browserify-shim": {}
}<|MERGE_RESOLUTION|>--- conflicted
+++ resolved
@@ -5,17 +5,10 @@
   "repository": "https://github.com/jscad/csg.js",
   "main": "csg.js",
   "scripts": {
-<<<<<<< HEAD
-    "release-patch": "git checkout master; npm version patch && npm run build; git commit -a -m 'chore(dist): built dist/'; git push origin master --tags ",
-    "release-minor": "git checkout master; npm version minor && npm run build; git commit -a -m 'chore(dist): built dist/'; git push origin master --tags ",
-    "release-major": "git checkout master; npm version major && npm run build; git commit -a -m 'chore(dist): built dist/'; git push origin master --tags ",
-    "test": "ava"
-=======
     "release-patch": "git checkout master; npm version patch; git commit -a -m 'chore(dist): built dist/'; git push origin master --tags ",
     "release-minor": "git checkout master; npm version minor; git commit -a -m 'chore(dist): built dist/'; git push origin master --tags ",
     "release-major": "git checkout master; npm version major; git commit -a -m 'chore(dist): built dist/'; git push origin master --tags ",
     "test": "ava 'test' --require babel-register --concurrency 3  --verbose --timeout 20000"
->>>>>>> df40b96c
   },
   "contributors": [
     {
@@ -57,16 +50,12 @@
   "license": "MIT",
   "dependencies": {},
   "devDependencies": {
-<<<<<<< HEAD
-    "ava": "^0.17.0"
-=======
     "ava": "^0.15.2",
     "babel": "^6.5.2",
     "babel-cli": "^6.18.0",
     "babel-core": "^6.21.0",
     "babel-preset-es2015": "^6.18.0",
     "babel-register": "^6.22.0"
->>>>>>> df40b96c
   },
   "browserify": {
     "transform": [
